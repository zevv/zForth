#ifndef zforth_h
#define zforth_h

#include <stdbool.h>
#include "zfconf.h"

/* Abort reasons */

typedef enum {
	ZF_OK,
	ZF_ABORT_INTERNAL_ERROR,
	ZF_ABORT_OUTSIDE_MEM,
	ZF_ABORT_DSTACK_UNDERRUN,
	ZF_ABORT_DSTACK_OVERRUN,
	ZF_ABORT_RSTACK_UNDERRUN,
	ZF_ABORT_RSTACK_OVERRUN,
	ZF_ABORT_NOT_A_WORD,
	ZF_ABORT_COMPILE_ONLY_WORD,
	ZF_ABORT_INVALID_SIZE,
	ZF_ABORT_DIVISION_BY_ZERO,
<<<<<<< HEAD
	ZF_ABORT_BUSY
=======
	ZF_ABORT_EXTERNAL
>>>>>>> 9a577ce7
} zf_result;

typedef enum {
	ZF_MEM_SIZE_VAR,
	ZF_MEM_SIZE_CELL,
	ZF_MEM_SIZE_U8,
	ZF_MEM_SIZE_U16,
	ZF_MEM_SIZE_U32,
	ZF_MEM_SIZE_S8,
	ZF_MEM_SIZE_S16,
	ZF_MEM_SIZE_S32
} zf_mem_size;

typedef enum {
	ZF_INPUT_INTERPRET,
	ZF_INPUT_PASS_CHAR,
	ZF_INPUT_PASS_WORD
} zf_input_state;

typedef enum {
	ZF_SYSCALL_EMIT,
	ZF_SYSCALL_PRINT,
	ZF_SYSCALL_TELL,
	ZF_SYSCALL_USER = 128
} zf_syscall_id;


/* ZForth API functions */


void zf_init(int trace);
void zf_bootstrap(void);
void *zf_dump(size_t *len);
zf_result zf_eval(const char *buf);
void zf_abort(zf_result reason);

void zf_push(zf_cell v);
zf_cell zf_pop(void);
zf_cell zf_pick(zf_addr n);

bool zf_running(void);

/* Host provides these functions */

zf_input_state zf_host_sys(zf_syscall_id id, const char *last_word);
void zf_host_trace(const char *fmt, va_list va);
zf_cell zf_host_parse_num(const char *buf);

#endif<|MERGE_RESOLUTION|>--- conflicted
+++ resolved
@@ -18,11 +18,8 @@
 	ZF_ABORT_COMPILE_ONLY_WORD,
 	ZF_ABORT_INVALID_SIZE,
 	ZF_ABORT_DIVISION_BY_ZERO,
-<<<<<<< HEAD
-	ZF_ABORT_BUSY
-=======
+	ZF_ABORT_BUSY,
 	ZF_ABORT_EXTERNAL
->>>>>>> 9a577ce7
 } zf_result;
 
 typedef enum {
